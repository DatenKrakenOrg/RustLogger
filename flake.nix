{
  description = "RustLogger";

  inputs = {
    nixpkgs.url = "github:nixos/nixpkgs/nixos-unstable";
  };

  outputs = { self, nixpkgs }:
    let
      pkgs = import nixpkgs {
        system = "x86_64-linux";
      };
    in
    {
      devShells.x86_64-linux.default = pkgs.mkShell {
        packages = with pkgs;[
          python313
          pre-commit
          rustc
          rustfmt
          cargo
          openssl
          lazygit
          pkg-config
          rustup
<<<<<<< HEAD
          dockerfmt
=======
          nodejs
>>>>>>> ad4f31ed
          lazydocker
        ];

        shellHook = ''
        '';
      };
    };
}<|MERGE_RESOLUTION|>--- conflicted
+++ resolved
@@ -23,11 +23,8 @@
           lazygit
           pkg-config
           rustup
-<<<<<<< HEAD
           dockerfmt
-=======
           nodejs
->>>>>>> ad4f31ed
           lazydocker
         ];
 
