--- conflicted
+++ resolved
@@ -21,7 +21,7 @@
     repetitions: i32,
     logs_directory: String,
     endpoint: String,
-<<<<<<< HEAD
+    secret: String,
     config_path: String,
 }
 
@@ -44,9 +44,6 @@
 struct LogPayload {
     message_type: String,
     csv_line: String,
-=======
-    secret: String,
->>>>>>> bcfd3a85
 }
 
 impl Config {
@@ -72,13 +69,10 @@
                 .unwrap_or_else(|_| "./".to_string()),
             endpoint: env::var("ENDPOINT")
                 .map_err(|_| "ENDPOINT environment variable is missing")?,
-<<<<<<< HEAD
+            secret: env::var("SECRET_API_KEY")
+                .map_err(|_| "SECRET_API_KEY environment variable is missing")?,
             config_path: env::var("CONFIG_PATH")
                 .unwrap_or_else(|_| "message_types.toml".to_string()),
-=======
-            secret: env::var("SECRET_API_KEY")
-                .map_err(|_| "SECRET_API_KEY environment variable is missing")?,
->>>>>>> bcfd3a85
         })
     }
 }
@@ -146,11 +140,7 @@
     lines.next(); // Skip header
     
     for line in lines.map_while(Result::ok) {
-<<<<<<< HEAD
-        send_log(&client, &config.endpoint, &message_type.name, line)
-=======
-        send_value(&client, &config.endpoint,&config.secret, line)
->>>>>>> bcfd3a85
+        send_log(&client, &config.endpoint,&config.secret, &message_type.name, line)
             .await
             .expect("Failed to establish a connection")
     }
@@ -183,31 +173,20 @@
 ///
 /// # Returns
 /// * `Result<(), Error>` - Ok if successful, Error if HTTP request fails
-<<<<<<< HEAD
 async fn send_log(
     client: &reqwest::Client, 
-    endpoint: &str, 
+    endpoint: &str,secret:&str, 
     message_type: &str, 
     csv_line: String
 ) -> Result<(), Error> {
     println!("Sending {} log: {}", message_type, csv_line);
-=======
-async fn send_value(client: &reqwest::Client, endpoint: &str,secret:&str, line: String) -> Result<(), Error> {
-    let mut data = line.split(",");
-
-    println!("{}", line);
->>>>>>> bcfd3a85
 
     let payload = LogPayload {
         message_type: message_type.to_string(),
         csv_line: csv_line.clone(),
     };
 
-<<<<<<< HEAD
-    let res = client.post(endpoint).json(&payload).send().await?;
-=======
-    let res = client.post(endpoint).header("X-Api-Key", secret).json(&log_entry).send().await?;
->>>>>>> bcfd3a85
+    let res = client.post(endpoint).header("X-Api-Key", secret).json(&payload).send().await?;
 
     println!("Response: {}", res.status());
 
