use dotenv::dotenv;
use polars::prelude::*;
use polars::frame::row::Row;
use reqwest;
use reqwest::Error;
use serde::{Deserialize, Serialize};
use std::{env, f64};

/// Configuration for the log sender application.
///
/// Loads settings from environment variables:
/// - ENDLESS: Whether to run endlessly (bool)
/// - REPETITIONS: Number of times to process the log file (i32)
/// - LOGFILE_PATH: Path to the log file to read from (String)
/// - ENDPOINT: HTTP endpoint to send logs to (String)
struct Config {
    endless: bool,
    repetitions: i32,
    logfile_path: String,
    endpoint: String,
    secret: String,
}

impl Config {
    /// Loads configuration from environment variables using dotenv.
    ///
    /// Returns:
    /// - Ok(Config) if all required variables are present and valid
    /// - Err(String) with error message if any variable is missing or invalid
    fn load() -> Result<Self, String> {
        if env::var("DEPLOYMENT").unwrap_or_default() != "PROD" {
            dotenv().ok();
        }
        Ok(Self {
            endless: env::var("ENDLESS")
                .map_err(|_| "ENDLESS environment variable is missing")?
                .parse()
                .map_err(|_| "ENDLESS must be a boolean")?,
            repetitions: env::var("REPETITIONS")
                .map_err(|_| "REPETITIONS environment variable is missing")?
                .parse()
                .map_err(|_| "REPETITIONS must be an integer")?,
            logfile_path: env::var("LOGFILE_PATH")
                .map_err(|_| "LOGFILE_PATH environment variable is missing")?,
            endpoint: env::var("ENDPOINT")
                .map_err(|_| "ENDPOINT environment variable is missing")?,
            secret: env::var("SECRET_API_KEY")
                .map_err(|_| "SECRET_API_KEY environment variable is missing")?,
        })
    }
}

/// Inner message structure containing device information and exceeded threshold values.
#[derive(Serialize, Clone)]
struct InnerMsg {
    device: String,
    msg: String,
    exceeded_values: Vec<bool>,
}

/// Temporary structure to parse the JSON from CSV that matches the log generator's Message structure
#[derive(Deserialize)]
struct CsvMessage {
    device: String,  // Device enum gets serialized as string
    msg: String,
    exceeded_values: [bool; 2],  // Array from log generator
}

/// Complete log entry structure for serialization to JSON.
///
/// Represents a single log line parsed from the CSV file
#[derive(Serialize, Clone)]
struct LogEntry {
    timestamp: String, // Use String if the timestamp is coming as a string from `data.next()`
    level: String,
    temperature: f64,
    humidity: f64,
    msg: InnerMsg,
}

/// Main application entry point.
///
/// Loads configuration, reads and parses the CSV file once, then either runs endlessly 
/// or for a specified number of repetitions, sending the same log entries each time.
/// This approach optimizes performance by avoiding repeated CSV parsing.
#[tokio::main]
async fn main() {
    let config = Config::load().expect("Failed to load environment variables");

    let log_entries = process_file(&config);

    if config.endless {
        loop {
            process_log_entries(&config, &log_entries).await;
        }
    } else {
        for _n in 0..config.repetitions {
            process_log_entries(&config, &log_entries).await;
        }
    }
}

/// Reads and parses the entire log file into LogEntry structs.
///
/// Uses Polars to properly parse CSV data including escaped quotes in JSON fields.
/// Returns a vector of LogEntry structs that can be reused for multiple sends,
/// avoiding the need to re-parse the CSV file on each iteration.
///
/// # Arguments
/// * `config` - Configuration containing file path
///
/// # Returns
/// * `Vec<LogEntry>` - Vector of parsed log entries ready for sending
fn process_file(config: &Config) -> Vec<LogEntry> {
    
    // Read CSV using Polars with proper escaping handling
<<<<<<< HEAD
    let df = CsvReader::from_path(&config.logfile_path)
        .expect("Failed to open CSV file")
        .has_header(true)
        .finish()
        .expect("Failed to read CSV file");
=======
    let df = CsvReadOptions::default()
            .with_has_header(true)
            .try_into_reader_with_file_path(Some(config.logfile_path.clone().into()))
            .expect("Failed to open CSV file")
            .finish()
            .expect("Failed to read CSV file");

>>>>>>> bd419b2c
    
    // Process all rows into LogEntry structs first
    let mut log_entries = Vec::new();
    for i in 0..df.height() {
        let row = df.get_row(i).expect("Failed to get row");
        let log_entry = create_log_entry(row);
        log_entries.push(log_entry);
    }

    return log_entries;
    
}

/// Sends all log entries to the configured HTTP endpoint.
///
/// Creates an HTTP client and sends each log entry sequentially to the endpoint.
/// This function can be called multiple times with the same log entries for
/// repeated sending scenarios (endless mode or multiple repetitions).
///
/// # Arguments
/// * `config` - Configuration containing endpoint URL and API secret
/// * `log_entries` - Vector of pre-created LogEntry structs to send
async fn process_log_entries(config: &Config, log_entries: &Vec<LogEntry>) {
    let client = reqwest::Client::new();

    // Then send each log entry
    for log_entry in log_entries {
        send_value(&client, &config.endpoint, &config.secret, log_entry.clone())
            .await
            .expect("Failed to establish a connection")
    }
}

/// Sends a single log entry to the HTTP endpoint.
///
/// Serializes the LogEntry to JSON and sends it via POST.
/// Prints the response status. Handles HTTP errors gracefully.
///
/// # Arguments
/// * `client` - HTTP client for making requests
/// * `endpoint` - URL to send the log entry to
/// * `secret` - API secret key for authentication
/// * `log_entry` - Pre-created LogEntry ready for sending
///
/// # Returns
/// * `Result<(), Error>` - Ok if successful, Error if HTTP request fails
async fn send_value(client: &reqwest::Client, endpoint: &str, secret: &str, log_entry: LogEntry) -> Result<(), Error> {
    let res = client.post(endpoint).header("X-Api-Key", secret).json(&log_entry).send().await?;

    println!("{}", res.status());

    match res.error_for_status() {
        Ok(_) => (),
        Err(err) => {
            println!("{}", err.to_string());
        }
    }

    Ok(())
}

/// Creates a LogEntry from Polars Row data.
///
/// Expects CSV data in the format: timestamp,level,temperature,humidity,msg
/// where msg is a JSON string created by the log generator
///
/// # Arguments
/// * `row` - Polars Row containing CSV fields
///
/// # Returns
/// * `LogEntry` - Structured log entry ready for serialization
fn create_log_entry(row: Row<'_>) -> LogEntry {
    let timestamp = row.0[0].get_str().expect("Failed to get timestamp").to_string();
    let level = row.0[1].get_str().expect("Failed to get level").to_string();
    let temperature = row.0[2].try_extract::<f64>().expect("Failed to parse temperature");
    let humidity = row.0[3].try_extract::<f64>().expect("Failed to parse humidity");
    
    // The last field is the JSON-serialized Message struct
    let msg_json = row.0[4].get_str().expect("Failed to get msg");
    let msg: InnerMsg = parse_message_json(msg_json);

    LogEntry {
        timestamp,
        level,
        temperature,
        humidity,
        msg,
    }
}

/// Parses a JSON string from CSV into InnerMsg.
///
/// The log generator serializes Message structs to JSON strings in the CSV.
/// This function deserializes that JSON and converts it to the InnerMsg format expected by the API.
/// Handles CSV-escaped JSON by unescaping double quotes before parsing.
///
/// # Arguments
/// * `msg_json` - JSON string from CSV containing the serialized Message (may be CSV-escaped)
///
/// # Returns
/// * `InnerMsg` - Message structure with device info and exceeded threshold flags
fn parse_message_json(msg_json: &str) -> InnerMsg {
    // Handle CSV-escaped JSON by unescaping double quotes
    let unescaped_json = msg_json.replace("\"\"", "\"");
    
    match serde_json::from_str::<CsvMessage>(&unescaped_json) {
        Ok(csv_msg) => InnerMsg {
            device: csv_msg.device,
            msg: csv_msg.msg,
            exceeded_values: csv_msg.exceeded_values.to_vec(), // Convert [bool; 2] to Vec<bool>
        },
        Err(e) => {
            eprintln!("Failed to parse message JSON '{}': {}", unescaped_json, e);
            // Fallback to default values
            InnerMsg {
                device: "Unknown".to_string(),
                msg: "Failed to parse message".to_string(),
                exceeded_values: vec![false, false],
            }
        }
    }
}<|MERGE_RESOLUTION|>--- conflicted
+++ resolved
@@ -114,13 +114,6 @@
 fn process_file(config: &Config) -> Vec<LogEntry> {
     
     // Read CSV using Polars with proper escaping handling
-<<<<<<< HEAD
-    let df = CsvReader::from_path(&config.logfile_path)
-        .expect("Failed to open CSV file")
-        .has_header(true)
-        .finish()
-        .expect("Failed to read CSV file");
-=======
     let df = CsvReadOptions::default()
             .with_has_header(true)
             .try_into_reader_with_file_path(Some(config.logfile_path.clone().into()))
@@ -128,7 +121,6 @@
             .finish()
             .expect("Failed to read CSV file");
 
->>>>>>> bd419b2c
     
     // Process all rows into LogEntry structs first
     let mut log_entries = Vec::new();
