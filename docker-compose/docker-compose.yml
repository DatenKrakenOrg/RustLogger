networks:
  logger-network:
    driver: bridge

services:
  haproxy:
    build:
      context: ./haproxy/
      dockerfile: Dockerfile
    container_name: haproxy
    ports:
      - "9200:9200" # Expose HAProxy for Elasticsearch
      - "8404:8404" # Expose HAProxy stats/healtz page
    volumes:
      - ./haproxy/haproxy.cfg:/usr/local/etc/haproxy/haproxy.cfg:ro
      - certs:/usr/share/haproxy/certs
    networks:
      - logger-network
    depends_on:
      es01:
        condition: service_healthy
      es02:
        condition: service_healthy
      es03:
        condition: service_healthy
      es04:
        condition: service_healthy
      elasticsetup:
        condition: service_completed_successfully
    healthcheck:
      test: ["CMD", "curl", "--fail", "http://localhost:8404/healthz"]
      interval: 30s
      timeout: 5s
      retries: 5
      start_period: 10s
    restart: unless-stopped

  metricbeat:
    image: docker.elastic.co/beats/metricbeat:8.19.0
    container_name: metricbeat
    env_file: .env
    volumes:
      - ./metricbeat/metricbeat.yml:/usr/share/metricbeat/metricbeat.yml:ro
      - certs:/usr/share/metricbeat/certs
    networks:
      - logger-network
    depends_on:
      - haproxy
    restart: unless-stopped

  # r-proxy-actix
  log-forwarding-lb:
    build:
      context: ../r-proxy-actix/nginx
      dockerfile: Dockerfile
    volumes:
      - ../r-proxy-actix/nginx/nginx.template:/etc/nginx/conf.d/nginx.template
    container_name: log-forwarding-lb
    ports:
      - 8080:80
    env_file: .env
    networks:
      - logger-network
    restart: unless-stopped
<<<<<<< HEAD
    healthcheck:
      test: ["CMD-SHELL", "wget -O /dev/null http://localhost || exit 1"]
      interval: 30s
      timeout: 5s
      retries: 5
      start_period: 10s
=======
    command: /bin/ash -c "envsubst '$${SECRET_API_KEY}' < /etc/nginx/conf.d/nginx.template > /etc/nginx/conf.d/default.conf && cat /etc/nginx/conf.d/default.conf && nginx -g' daemon off;'"
>>>>>>> bcfd3a85
    depends_on:
      log-forwarding-api-3:
        condition: service_healthy
    healthcheck:
      test: ["CMD-SHELL", "curl --ipv4 -fsS http://127.0.0.1/health -o /dev/null"]
      interval: 30s
      timeout: 5s
      retries: 5
      start_period: 10s

  log-forwarding-api-1:
    build:
      context: ../r-proxy-actix/log-forwarding-api
      dockerfile: Dockerfile
    env_file: .env
    container_name: log-forwarding-api-1
    restart: unless-stopped
    healthcheck:
      test: ["CMD", "curl", "--fail", "http://localhost:8080/whoareyou"]
      interval: 30s
      timeout: 5s
      retries: 5
      start_period: 10s
    volumes:
      - ../message_types.toml:/etc/config/message_types.toml:ro
    networks:
      - logger-network
    depends_on:
      haproxy:
        condition: service_healthy

  log-forwarding-api-2:
    build:
      context: ../r-proxy-actix/log-forwarding-api
      dockerfile: Dockerfile
    container_name: log-forwarding-api-2
    env_file: .env
    restart: unless-stopped
    volumes:
      - ../message_types.toml:/etc/config/message_types.toml:ro
    networks:
      - logger-network
    healthcheck:
      test: ["CMD", "curl", "--fail", "http://localhost:8080/whoareyou"]
      interval: 30s
      timeout: 5s
      retries: 5
      start_period: 10s
    depends_on:
      log-forwarding-api-1:
          condition: service_healthy

  log-forwarding-api-3:
    build:
      context: ../r-proxy-actix/log-forwarding-api
      dockerfile: Dockerfile
    container_name: log-forwarding-api-3
    env_file: .env
    restart: unless-stopped
    volumes:
      - ../message_types.toml:/etc/config/message_types.toml:ro
    networks:
      - logger-network
    healthcheck:
      test: ["CMD", "curl", "--fail", "http://localhost:8080/whoareyou"]
      interval: 30s
      timeout: 5s
      retries: 5
      start_period: 10s
    depends_on:
      log-forwarding-api-2:
          condition: service_healthy

  # elastic-stack
  elasticsetup:
    image: docker.elastic.co/elasticsearch/elasticsearch:8.19.0
    container_name: elasicsetup
    networks:
      - logger-network
    env_file: .env
    volumes:
      - certs:/usr/share/elasticsearch/config/certs
    user: "0"
    command: >
      bash -c '
        if [ x${ELASTIC_PASSWORD} == x ]; then
          echo "Set the ELASTIC_PASSWORD environment variable in the .env file";
          exit 1;
        elif [ x${KIBANA_PASSWORD} == x ]; then
          echo "Set the KIBANA_PASSWORD environment variable in the .env file";
          exit 1;
        fi;
        if [ ! -f config/certs/ca.zip ]; then
          echo "Creating CA";
          bin/elasticsearch-certutil ca --silent --pem -out config/certs/ca.zip;
          unzip config/certs/ca.zip -d config/certs;
        fi;
        if [ ! -f config/certs/certs.zip ]; then
          echo "Creating certs";
          echo -ne \
          "instances:\n"\
          "  - name: es01\n"\
          "    dns:\n"\
          "      - es01\n"\
          "      - localhost\n"\
          "    ip:\n"\
          "      - 127.0.0.1\n"\
          "  - name: es02\n"\
          "    dns:\n"\
          "      - es02\n"\
          "      - localhost\n"\
          "    ip:\n"\
          "      - 127.0.0.1\n"\
          "  - name: es03\n"\
          "    dns:\n"\
          "      - es03\n"\
          "      - localhost\n"\
          "    ip:\n"\
          "      - 127.0.0.1\n"\
          "  - name: es04\n"\
          "    dns:\n"\
          "      - es04\n"\
          "      - localhost\n"\
          "    ip:\n"\
          "      - 127.0.0.1\n"\
          > config/certs/instances.yml;
          bin/elasticsearch-certutil cert --silent --pem -out config/certs/certs.zip --in config/certs/instances.yml --ca-cert config/certs/ca/ca.crt --ca-key config/certs/ca/ca.key;
          unzip config/certs/certs.zip -d config/certs;
        fi;
        echo "Setting file permissions"
        chown -R root:root config/certs;
        find . -type d -exec chmod 750 \{\} \;;
        find . -type f -exec chmod 640 \{\} \;;
        echo "Waiting for Elasticsearch availability";
        until curl -s --cacert config/certs/ca/ca.crt https://es01:9200 | grep -q "missing authentication credentials"; do sleep 30; done;
        echo "Setting kibana_system password";
        until curl -s -X POST --cacert config/certs/ca/ca.crt -u "elastic:${ELASTIC_PASSWORD}" -H "Content-Type: application/json" https://es01:9200/_security/user/kibana_system/_password -d "{\"password\":\"${KIBANA_PASSWORD}\"}" | grep -q "^{}"; do sleep 10; done;
        echo "All done!";
      '
    healthcheck:
      test: ["CMD-SHELL", "[ -f config/certs/es01/es01.crt ]"]
      interval: 1s
      timeout: 5s
      retries: 120

  es01:
    depends_on:
      elasticsetup:
        condition: service_healthy
    image: docker.elastic.co/elasticsearch/elasticsearch:8.19.0
    container_name: es01
    env_file: .env
    volumes:
      - certs:/usr/share/elasticsearch/config/certs
      - esdata01:/usr/share/elasticsearch/data
      - ./elasticsearch/es01.yml:/usr/share/elasticsearch/config/elasticsearch.yml:ro
    #ports:
    #   - ${ES_PORT}:9200
    networks:
      - logger-network
    environment:
      - ELASTIC_PASSWORD=${ELASTIC_PASSWORD}
    mem_limit: ${MEM_LIMIT}
    ulimits:
      memlock:
        soft: -1
        hard: -1
    healthcheck:
      test:
        [
          "CMD-SHELL",
          "curl -s --cacert config/certs/ca/ca.crt -u \"$ELASTIC_USERNAME:$ELASTIC_PASSWORD\" http://localhost:9200/_cluster/health?wait_for_status=green&timeout=10s && curl -s --cacert config/certs/ca/ca.crt https://localhost:9200 | grep -q 'missing authentication credentials' || exit 1",
        ]
      interval: 10s
      timeout: 10s
      retries: 120
      start_period: 20s

  es02:
    depends_on:
      elasticsetup:
        condition: service_healthy
    image: docker.elastic.co/elasticsearch/elasticsearch:8.19.0
    container_name: es02
    env_file: .env
    volumes:
      - certs:/usr/share/elasticsearch/config/certs
      - esdata02:/usr/share/elasticsearch/data
      - ./elasticsearch/es02.yml:/usr/share/elasticsearch/config/elasticsearch.yml:ro
    networks:
      - logger-network
    environment:
      - ELASTIC_PASSWORD=${ELASTIC_PASSWORD}
    mem_limit: ${MEM_LIMIT}
    ulimits:
      memlock:
        soft: -1
        hard: -1
    healthcheck:
      test:
        [
          "CMD-SHELL",
          "curl -s --cacert config/certs/ca/ca.crt -u \"$ELASTIC_USERNAME:$ELASTIC_PASSWORD\" http://localhost:9200/_cluster/health?wait_for_status=green&timeout=10s && curl -s --cacert config/certs/ca/ca.crt https://localhost:9200 | grep -q 'missing authentication credentials' || exit 1",
        ]
      interval: 10s
      timeout: 10s
      retries: 120
      start_period: 20s

  es03:
    depends_on:
      elasticsetup:
        condition: service_healthy
    image: docker.elastic.co/elasticsearch/elasticsearch:8.19.0
    container_name: es03
    env_file: .env
    volumes:
      - certs:/usr/share/elasticsearch/config/certs
      - esdata03:/usr/share/elasticsearch/data
      - ./elasticsearch/es03.yml:/usr/share/elasticsearch/config/elasticsearch.yml:ro
    networks:
      - logger-network
    environment:
      - ELASTIC_PASSWORD=${ELASTIC_PASSWORD}
    mem_limit: ${MEM_LIMIT}
    ulimits:
      memlock:
        soft: -1
        hard: -1
    healthcheck:
      test:
        [
          "CMD-SHELL",
          "curl -s --cacert config/certs/ca/ca.crt -u \"$ELASTIC_USERNAME:$ELASTIC_PASSWORD\" http://localhost:9200/_cluster/health?wait_for_status=green&timeout=10s && curl -s --cacert config/certs/ca/ca.crt https://localhost:9200 | grep -q 'missing authentication credentials' || exit 1",

        ]
      interval: 10s
      timeout: 10s
      retries: 120
      start_period: 20s

  es04:
    depends_on:
      elasticsetup:
        condition: service_healthy
    image: docker.elastic.co/elasticsearch/elasticsearch:8.19.0
    container_name: es04
    env_file: .env
    volumes:
      - certs:/usr/share/elasticsearch/config/certs
      - esdata04:/usr/share/elasticsearch/data
      - ./elasticsearch/es04.yml:/usr/share/elasticsearch/config/elasticsearch.yml:ro
    networks:
      - logger-network
    environment:
      - ELASTIC_PASSWORD=${ELASTIC_PASSWORD}
    mem_limit: ${MEM_LIMIT}
    ulimits:
      memlock:
        soft: -1
        hard: -1
    healthcheck:
      test:
        [
          "CMD-SHELL",
          "curl -s --cacert config/certs/ca/ca.crt -u \"$ELASTIC_USERNAME:$ELASTIC_PASSWORD\" http://localhost:9200/_cluster/health?wait_for_status=green&timeout=10s && curl -s --cacert config/certs/ca/ca.crt https://localhost:9200 | grep -q 'missing authentication credentials' || exit 1",
        ]
      interval: 10s
      timeout: 10s
      retries: 120
      start_period: 20s

  kibana:
    image: docker.elastic.co/kibana/kibana:8.19.0
    container_name: kibana
    env_file: .env
    networks:
      - logger-network
    volumes:
      - certs:/usr/share/kibana/config/certs
      - kibanadata:/usr/share/kibana/data
      - ./kibana/kibana.yml:/usr/share/kibana/config/kibana.yml:ro
    ports:
       - 5601:5601
    healthcheck:
      test:
        [
          "CMD-SHELL",
          "curl -s -I http://localhost:5601 | grep -q 'HTTP/1.1 302 Found'",
        ]
      interval: 10s
      timeout: 10s
      retries: 120
    depends_on:
      haproxy:
        condition: service_healthy


  log-gen:
    build:
      context: ../rust-logger/
      dockerfile: Dockerfile
    container_name: log-gen
    volumes: 
      - logs:/etc/logs
      - ../message_types.toml:/etc/config/message_types.toml:ro
    networks:
      - logger-network

  log-sender:
    build:
      context: ../log_sender/
      dockerfile: Dockerfile
    #container_name: log-sender
    env_file: .env
    depends_on:
      log-forwarding-lb:
<<<<<<< HEAD
        condition:  service_started
      log_gen:
=======
        condition: service_healthy
      log-gen:
>>>>>>> bcfd3a85
        condition: service_completed_successfully
    volumes:
      - logs:/etc/logs
      - ../message_types.toml:/etc/config/message_types.toml:ro
    networks:
      - logger-network

volumes:
  certs:
    driver: local
  esdata01:
    driver: local
  esdata02:
    driver: local
  esdata03:
    driver: local
  esdata04:
    driver: local
  kibanadata:
    driver: local
  logs:
    driver: local<|MERGE_RESOLUTION|>--- conflicted
+++ resolved
@@ -62,16 +62,7 @@
     networks:
       - logger-network
     restart: unless-stopped
-<<<<<<< HEAD
-    healthcheck:
-      test: ["CMD-SHELL", "wget -O /dev/null http://localhost || exit 1"]
-      interval: 30s
-      timeout: 5s
-      retries: 5
-      start_period: 10s
-=======
     command: /bin/ash -c "envsubst '$${SECRET_API_KEY}' < /etc/nginx/conf.d/nginx.template > /etc/nginx/conf.d/default.conf && cat /etc/nginx/conf.d/default.conf && nginx -g' daemon off;'"
->>>>>>> bcfd3a85
     depends_on:
       log-forwarding-api-3:
         condition: service_healthy
@@ -389,13 +380,8 @@
     env_file: .env
     depends_on:
       log-forwarding-lb:
-<<<<<<< HEAD
-        condition:  service_started
-      log_gen:
-=======
         condition: service_healthy
       log-gen:
->>>>>>> bcfd3a85
         condition: service_completed_successfully
     volumes:
       - logs:/etc/logs
