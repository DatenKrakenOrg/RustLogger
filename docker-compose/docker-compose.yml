--- conflicted
+++ resolved
@@ -1,8 +1,5 @@
 name: "rustlogger"
 services:
-<<<<<<< HEAD
-  elastic-lb:
-=======
   container-log-collector-1:
     build:
       context: ../container-log-collector/
@@ -94,8 +91,7 @@
       retries: 5
       start_period: 10s
 
-  haproxy:
->>>>>>> 94abec26
+  elastic-lb:
     build:
       context: ./elastic-lb/
       dockerfile: Dockerfile
@@ -117,24 +113,13 @@
       - ./elastic-lb/haproxy.cfg:/usr/local/etc/haproxy/haproxy.cfg:ro
       - certs:/usr/share/haproxy/certs
     ports:
-<<<<<<< HEAD
       - '8404:8404' # Expose elastic-lb stats/healtz page
       - '9200:9200' # Expose elastic-lb for Elasticsearch
     networks:
       - logger-network
-=======
-      - 8080:80
-    env_file: .env
-    networks:
-      - logger-network
-    restart: unless-stopped
-    command: /bin/ash -c "envsubst '$${SECRET_API_KEY}' < /etc/nginx/conf.d/nginx.template > /etc/nginx/conf.d/default.conf && cat /etc/nginx/conf.d/default.conf && nginx -g' daemon off;'"
-    depends_on:
-      log-forwarding-api-3:
-        condition: service_healthy
-
-    healthcheck:
-      test: ["CMD-SHELL", "curl --ipv4 -fsS http://127.0.0.1/health -o /dev/null"]
+    restart: unless-stopped
+    healthcheck:
+      test: [ "CMD", "curl", "--fail", "http://localhost:8404/healthz" ]
       interval: 30s
       timeout: 5s
       retries: 5
@@ -143,11 +128,11 @@
       driver: syslog
       options:
         syslog-address: "udp://localhost:5050"
-        tag: "log-forwarding-lb"
+        tag: "elastic-lb"
 
   log-forwarding-api-1:
     build:
-      context: ../r-proxy-actix/log-forwarding-api
+      context: ../log-forwarding-api
       dockerfile: Dockerfile
     env_file: .env
     container_name: log-forwarding-api-1
@@ -161,7 +146,7 @@
     networks:
       - logger-network
     depends_on:
-      haproxy:
+      elastic-lb:
         condition: service_healthy
     logging:
       driver: syslog
@@ -172,7 +157,7 @@
 
   log-forwarding-api-2:
     build:
-      context: ../r-proxy-actix/log-forwarding-api
+      context: ../log-forwarding-api
       dockerfile: Dockerfile
     container_name: log-forwarding-api-2
     env_file: .env
@@ -197,20 +182,19 @@
 
   log-forwarding-api-3:
     build:
-      context: ../r-proxy-actix/log-forwarding-api
+      context: ../log-forwarding-api
       dockerfile: Dockerfile
     container_name: log-forwarding-api-3
     env_file: .env
->>>>>>> 94abec26
-    restart: unless-stopped
-    healthcheck:
-      test: [ "CMD", "curl", "--fail", "http://localhost:8404/healthz" ]
+    restart: unless-stopped
+    networks:
+      - logger-network
+    healthcheck:
+      test: ["CMD", "curl", "--fail", "http://localhost:8080/whoareyou"]
       interval: 30s
       timeout: 5s
       retries: 5
       start_period: 10s
-<<<<<<< HEAD
-=======
     depends_on:
       log-forwarding-api-2:
           condition: service_healthy
@@ -219,8 +203,6 @@
       options:
         syslog-address: "udp://localhost:5050"
         tag: "log-forwarding-api-3"
->>>>>>> 94abec26
-
   # elastic-stack
   elasticsetup:
     image: docker.elastic.co/elasticsearch/elasticsearch:8.19.0
@@ -297,9 +279,7 @@
       interval: 1s
       timeout: 5s
       retries: 120
-<<<<<<< HEAD
     user: "0"
-=======
     depends_on:
       container-log-lb:
         condition: service_healthy
@@ -308,7 +288,6 @@
       options:
         syslog-address: "udp://localhost:5050"
         tag: "elasticsetup"
->>>>>>> 94abec26
 
   es01:
     image: docker.elastic.co/elasticsearch/elasticsearch:8.19.0
@@ -325,111 +304,6 @@
     env_file: .env
     #ports:
     #   - ${ES_PORT}:9200
-    networks:
-      - logger-network
-    healthcheck:
-      test: [ "CMD-SHELL", "curl -s --cacert config/certs/ca/ca.crt -u \"$ELASTIC_USERNAME:$ELASTIC_PASSWORD\" http://localhost:9200/_cluster/health?wait_for_status=green&timeout=10s && curl -s --cacert config/certs/ca/ca.crt https://localhost:9200 | grep -q 'missing authentication credentials' || exit 1" ]
-      interval: 10s
-      timeout: 10s
-      retries: 120
-      start_period: 20s
-<<<<<<< HEAD
-    mem_limit: ${MEM_LIMIT}
-    ulimits:
-      memlock:
-        soft: -1
-        hard: -1
-=======
-    logging:
-      driver: syslog
-      options:
-        syslog-address: "udp://localhost:5050"
-        tag: "es01"
->>>>>>> 94abec26
-
-  es02:
-    image: docker.elastic.co/elasticsearch/elasticsearch:8.19.0
-    container_name: es02
-    depends_on:
-      elasticsetup:
-        condition: service_healthy
-    volumes:
-      - certs:/usr/share/elasticsearch/config/certs
-      - esdata02:/usr/share/elasticsearch/data
-      - ./elasticsearch/es02.yml:/usr/share/elasticsearch/config/elasticsearch.yml:ro
-    environment:
-      - ELASTIC_PASSWORD=${ELASTIC_PASSWORD}
-    env_file: .env
-    networks:
-      - logger-network
-    healthcheck:
-      test: [ "CMD-SHELL", "curl -s --cacert config/certs/ca/ca.crt -u \"$ELASTIC_USERNAME:$ELASTIC_PASSWORD\" http://localhost:9200/_cluster/health?wait_for_status=green&timeout=10s && curl -s --cacert config/certs/ca/ca.crt https://localhost:9200 | grep -q 'missing authentication credentials' || exit 1" ]
-      interval: 10s
-      timeout: 10s
-      retries: 120
-      start_period: 20s
-<<<<<<< HEAD
-    mem_limit: ${MEM_LIMIT}
-    ulimits:
-      memlock:
-        soft: -1
-        hard: -1
-=======
-    logging:
-      driver: syslog
-      options:
-        syslog-address: "udp://localhost:5050"
-        tag: "es02"
->>>>>>> 94abec26
-
-  es03:
-    image: docker.elastic.co/elasticsearch/elasticsearch:8.19.0
-    container_name: es03
-    depends_on:
-      elasticsetup:
-        condition: service_healthy
-    volumes:
-      - certs:/usr/share/elasticsearch/config/certs
-      - esdata03:/usr/share/elasticsearch/data
-      - ./elasticsearch/es03.yml:/usr/share/elasticsearch/config/elasticsearch.yml:ro
-    environment:
-      - ELASTIC_PASSWORD=${ELASTIC_PASSWORD}
-    env_file: .env
-    networks:
-      - logger-network
-    healthcheck:
-      test: [ "CMD-SHELL", "curl -s --cacert config/certs/ca/ca.crt -u \"$ELASTIC_USERNAME:$ELASTIC_PASSWORD\" http://localhost:9200/_cluster/health?wait_for_status=green&timeout=10s && curl -s --cacert config/certs/ca/ca.crt https://localhost:9200 | grep -q 'missing authentication credentials' || exit 1" ]
-      interval: 10s
-      timeout: 10s
-      retries: 120
-      start_period: 20s
-<<<<<<< HEAD
-    mem_limit: ${MEM_LIMIT}
-    ulimits:
-      memlock:
-        soft: -1
-        hard: -1
-=======
-    logging:
-      driver: syslog
-      options:
-        syslog-address: "udp://localhost:5050"
-        tag: "es03"
->>>>>>> 94abec26
-
-  es04:
-    image: docker.elastic.co/elasticsearch/elasticsearch:8.19.0
-    container_name: es04
-    depends_on:
-      elasticsetup:
-        condition: service_healthy
-    volumes:
-      - certs:/usr/share/elasticsearch/config/certs
-      - esdata04:/usr/share/elasticsearch/data
-      - ./elasticsearch/es04.yml:/usr/share/elasticsearch/config/elasticsearch.yml:ro
-    environment:
-      - ELASTIC_PASSWORD=${ELASTIC_PASSWORD}
-    env_file: .env
     networks:
       - logger-network
     healthcheck:
@@ -443,6 +317,102 @@
       memlock:
         soft: -1
         hard: -1
+    logging:
+      driver: syslog
+      options:
+        syslog-address: "udp://localhost:5050"
+        tag: "es01"
+
+  es02:
+    image: docker.elastic.co/elasticsearch/elasticsearch:8.19.0
+    container_name: es02
+    depends_on:
+      elasticsetup:
+        condition: service_healthy
+    volumes:
+      - certs:/usr/share/elasticsearch/config/certs
+      - esdata02:/usr/share/elasticsearch/data
+      - ./elasticsearch/es02.yml:/usr/share/elasticsearch/config/elasticsearch.yml:ro
+    environment:
+      - ELASTIC_PASSWORD=${ELASTIC_PASSWORD}
+    env_file: .env
+    networks:
+      - logger-network
+    healthcheck:
+      test: [ "CMD-SHELL", "curl -s --cacert config/certs/ca/ca.crt -u \"$ELASTIC_USERNAME:$ELASTIC_PASSWORD\" http://localhost:9200/_cluster/health?wait_for_status=green&timeout=10s && curl -s --cacert config/certs/ca/ca.crt https://localhost:9200 | grep -q 'missing authentication credentials' || exit 1" ]
+      interval: 10s
+      timeout: 10s
+      retries: 120
+      start_period: 20s
+    mem_limit: ${MEM_LIMIT}
+    ulimits:
+      memlock:
+        soft: -1
+        hard: -1
+    logging:
+      driver: syslog
+      options:
+        syslog-address: "udp://localhost:5050"
+        tag: "es02"
+
+  es03:
+    image: docker.elastic.co/elasticsearch/elasticsearch:8.19.0
+    container_name: es03
+    depends_on:
+      elasticsetup:
+        condition: service_healthy
+    volumes:
+      - certs:/usr/share/elasticsearch/config/certs
+      - esdata03:/usr/share/elasticsearch/data
+      - ./elasticsearch/es03.yml:/usr/share/elasticsearch/config/elasticsearch.yml:ro
+    environment:
+      - ELASTIC_PASSWORD=${ELASTIC_PASSWORD}
+    env_file: .env
+    networks:
+      - logger-network
+    healthcheck:
+      test: [ "CMD-SHELL", "curl -s --cacert config/certs/ca/ca.crt -u \"$ELASTIC_USERNAME:$ELASTIC_PASSWORD\" http://localhost:9200/_cluster/health?wait_for_status=green&timeout=10s && curl -s --cacert config/certs/ca/ca.crt https://localhost:9200 | grep -q 'missing authentication credentials' || exit 1" ]
+      interval: 10s
+      timeout: 10s
+      retries: 120
+      start_period: 20s
+    mem_limit: ${MEM_LIMIT}
+    ulimits:
+      memlock:
+        soft: -1
+        hard: -1
+    logging:
+      driver: syslog
+      options:
+        syslog-address: "udp://localhost:5050"
+        tag: "es03"
+
+  es04:
+    image: docker.elastic.co/elasticsearch/elasticsearch:8.19.0
+    container_name: es04
+    depends_on:
+      elasticsetup:
+        condition: service_healthy
+    volumes:
+      - certs:/usr/share/elasticsearch/config/certs
+      - esdata04:/usr/share/elasticsearch/data
+      - ./elasticsearch/es04.yml:/usr/share/elasticsearch/config/elasticsearch.yml:ro
+    environment:
+      - ELASTIC_PASSWORD=${ELASTIC_PASSWORD}
+    env_file: .env
+    networks:
+      - logger-network
+    healthcheck:
+      test: [ "CMD-SHELL", "curl -s --cacert config/certs/ca/ca.crt -u \"$ELASTIC_USERNAME:$ELASTIC_PASSWORD\" http://localhost:9200/_cluster/health?wait_for_status=green&timeout=10s && curl -s --cacert config/certs/ca/ca.crt https://localhost:9200 | grep -q 'missing authentication credentials' || exit 1" ]
+      interval: 10s
+      timeout: 10s
+      retries: 120
+      start_period: 20s
+    mem_limit: ${MEM_LIMIT}
+    ulimits:
+      memlock:
+        soft: -1
+        hard: -1
 
   es05:
     image: docker.elastic.co/elasticsearch/elasticsearch:8.19.0
@@ -465,19 +435,48 @@
       timeout: 10s
       retries: 120
       start_period: 20s
-<<<<<<< HEAD
     mem_limit: ${MEM_LIMIT}
     ulimits:
       memlock:
         soft: -1
         hard: -1
-=======
     logging:
       driver: syslog
       options:
         syslog-address: "udp://localhost:5050"
         tag: "es04"
->>>>>>> 94abec26
+
+  es05:
+    image: docker.elastic.co/elasticsearch/elasticsearch:8.19.0
+    container_name: es05
+    depends_on:
+      elasticsetup:
+        condition: service_healthy
+    volumes:
+      - certs:/usr/share/elasticsearch/config/certs
+      - esdata05:/usr/share/elasticsearch/data
+      - ./elasticsearch/es05.yml:/usr/share/elasticsearch/config/elasticsearch.yml:ro
+    environment:
+      - ELASTIC_PASSWORD=${ELASTIC_PASSWORD}
+    env_file: .env
+    networks:
+      - logger-network
+    healthcheck:
+      test: [ "CMD-SHELL", "curl -s --cacert config/certs/ca/ca.crt -u \"$ELASTIC_USERNAME:$ELASTIC_PASSWORD\" http://localhost:9200/_cluster/health?wait_for_status=green&timeout=10s && curl -s --cacert config/certs/ca/ca.crt https://localhost:9200 | grep -q 'missing authentication credentials' || exit 1" ]
+      interval: 10s
+      timeout: 10s
+      retries: 120
+      start_period: 20s
+    mem_limit: ${MEM_LIMIT}
+    ulimits:
+      memlock:
+        soft: -1
+        hard: -1
+    logging:
+      driver: syslog
+      options:
+        syslog-address: "udp://localhost:5050"
+        tag: "es05"
 
   kibana:
     image: docker.elastic.co/kibana/kibana:8.19.0
@@ -499,64 +498,14 @@
       interval: 10s
       timeout: 10s
       retries: 120
-
-  log-forwarding-api-1:
-    build:
-      context: ../log-forwarding-api
-      dockerfile: Dockerfile
-    container_name: log-forwarding-api-1
     depends_on:
       elastic-lb:
         condition: service_healthy
-<<<<<<< HEAD
-    env_file: .env
-    networks:
-      - logger-network
-    restart: unless-stopped
-    healthcheck:
-      test: [ "CMD", "curl", "--fail", "http://localhost:8080/whoareyou" ]
-      interval: 30s
-      timeout: 5s
-      retries: 5
-      start_period: 10s
-
-  log-forwarding-api-2:
-    build:
-      context: ../log-forwarding-api
-      dockerfile: Dockerfile
-    container_name: log-forwarding-api-2
-    depends_on:
-      log-forwarding-api-1:
-        condition: service_healthy
-    env_file: .env
-    networks:
-      - logger-network
-    restart: unless-stopped
-    healthcheck:
-      test: [ "CMD", "curl", "--fail", "http://localhost:8080/whoareyou" ]
-      interval: 30s
-      timeout: 5s
-      retries: 5
-      start_period: 10s
-
-  log-forwarding-api-3:
-    build:
-      context: ../log-forwarding-api
-      dockerfile: Dockerfile
-    container_name: log-forwarding-api-3
-    depends_on:
-      log-forwarding-api-2:
-        condition: service_healthy
-    env_file: .env
-    networks:
-      - logger-network
-    restart: unless-stopped
-    healthcheck:
-      test: [ "CMD", "curl", "--fail", "http://localhost:8080/whoareyou" ]
-      interval: 30s
-      timeout: 5s
-      retries: 5
-      start_period: 10s
+    logging:
+      driver: syslog
+      options:
+        syslog-address: "udp://localhost:5050"
+        tag: "kibana"
 
   # r-proxy-actix
   log-forwarding-lb:
@@ -582,13 +531,11 @@
       timeout: 5s
       retries: 5
       start_period: 10s
-=======
-    logging:
-      driver: syslog
-      options:
-        syslog-address: "udp://localhost:5050"
-        tag: "kibana"
->>>>>>> 94abec26
+    logging:
+      driver: syslog
+      options:
+        syslog-address: "udp://localhost:5050"
+        tag: "log-forwarding-lb"
 
   log-gen:
     build:
@@ -620,6 +567,11 @@
     env_file: .env
     networks:
       - logger-network
+    logging:
+      driver: syslog
+      options:
+        syslog-address: "udp://localhost:5050"
+        tag: "log-sender"
 
   metricbeat:
     image: docker.elastic.co/beats/metricbeat:8.19.0
@@ -632,19 +584,11 @@
     env_file: .env
     networks:
       - logger-network
-<<<<<<< HEAD
     restart: unless-stopped
 
 networks:
   logger-network:
     driver: bridge
-=======
-    logging:
-      driver: syslog
-      options:
-        syslog-address: "udp://localhost:5050"
-        tag: "log-sender"
->>>>>>> 94abec26
 
 volumes:
   certs:
@@ -661,4 +605,5 @@
     driver: local
   kibanadata:
     driver: local
-  logs:+  logs:
+    driver: local